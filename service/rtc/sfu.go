// Copyright (c) 2022-present Mattermost, Inc. All Rights Reserved.
// See LICENSE.txt for license information.

package rtc

import (
	"errors"
	"fmt"
	"io"
	"time"

	"golang.org/x/time/rate"

	"github.com/mattermost/rtcd/service/random"

	"github.com/mattermost/mattermost-server/v6/shared/mlog"

	"github.com/pion/ice/v2"
	"github.com/pion/interceptor"
	"github.com/pion/interceptor/pkg/cc"
	"github.com/pion/interceptor/pkg/gcc"
	"github.com/pion/interceptor/pkg/nack"
	"github.com/pion/rtp"
	"github.com/pion/webrtc/v3"
)

var (
	videoRTCPFeedback = []webrtc.RTCPFeedback{
		{Type: "goog-remb", Parameter: ""},
		{Type: "ccm", Parameter: "fir"},
		{Type: "nack", Parameter: ""},
		{Type: "nack", Parameter: "pli"},
	}
	rtpAudioCodec = webrtc.RTPCodecCapability{
		MimeType:     "audio/opus",
		ClockRate:    48000,
		Channels:     2,
		SDPFmtpLine:  "minptime=10;useinbandfec=1",
		RTCPFeedback: nil,
	}
	rtpVideoCodecs = map[string]webrtc.RTPCodecParameters{
		"video/VP8": {
			RTPCodecCapability: webrtc.RTPCodecCapability{
				MimeType:     "video/VP8",
				ClockRate:    90000,
				SDPFmtpLine:  "",
				RTCPFeedback: videoRTCPFeedback,
			},
			PayloadType: 96,
		},
	}
	rtpVideoExtensions = []string{
		"urn:ietf:params:rtp-hdrext:sdes:mid",
		"urn:ietf:params:rtp-hdrext:sdes:rtp-stream-id",
		"urn:ietf:params:rtp-hdrext:sdes:repaired-rtp-stream-id",
	}
)

const (
	nackResponderBufferSize = 256
	audioLevelExtensionURI  = "urn:ietf:params:rtp-hdrext:ssrc-audio-level"
)

func initMediaEngine() (*webrtc.MediaEngine, error) {
	var m webrtc.MediaEngine
	if err := m.RegisterCodec(webrtc.RTPCodecParameters{
		RTPCodecCapability: rtpAudioCodec,
		PayloadType:        111,
	}, webrtc.RTPCodecTypeAudio); err != nil {
		return nil, err
	}
	for _, params := range rtpVideoCodecs {
		if err := m.RegisterCodec(params, webrtc.RTPCodecTypeVideo); err != nil {
			return nil, err
		}
	}

	if err := m.RegisterHeaderExtension(webrtc.RTPHeaderExtensionCapability{
		URI: audioLevelExtensionURI,
	}, webrtc.RTPCodecTypeAudio); err != nil {
		return nil, fmt.Errorf("failed to register header extension: %w", err)
	}

	for _, ext := range rtpVideoExtensions {
		if err := m.RegisterHeaderExtension(webrtc.RTPHeaderExtensionCapability{URI: ext}, webrtc.RTPCodecTypeVideo); err != nil {
			return nil, fmt.Errorf("failed to register header extension: %w", err)
		}
	}

	return &m, nil
}

func initInterceptors(m *webrtc.MediaEngine) (*interceptor.Registry, <-chan cc.BandwidthEstimator, error) {
	var i interceptor.Registry
	generator, err := nack.NewGeneratorInterceptor()
	if err != nil {
		return nil, nil, err
	}

	// NACK
	responder, err := nack.NewResponderInterceptor(nack.ResponderSize(nackResponderBufferSize))
	if err != nil {
		return nil, nil, err
	}
	m.RegisterFeedback(webrtc.RTCPFeedback{Type: "nack"}, webrtc.RTPCodecTypeVideo)
	m.RegisterFeedback(webrtc.RTCPFeedback{Type: "nack", Parameter: "pli"}, webrtc.RTPCodecTypeVideo)
	i.Add(responder)
	i.Add(generator)

	// RTCP Reports
	if err := webrtc.ConfigureRTCPReports(&i); err != nil {
		return nil, nil, err
	}

	// TWCC
	if err := webrtc.ConfigureTWCCSender(m, &i); err != nil {
		return nil, nil, err
	}

	// Congestion Controller
	bwEstimatorCh := make(chan cc.BandwidthEstimator, 1)
	congestionController, err := cc.NewInterceptor(func() (cc.BandwidthEstimator, error) {
		return gcc.NewSendSideBWE(
			gcc.SendSideBWEInitialBitrate(int(float32(getRateForSimulcastLevel(SimulcastLevelLow))*0.50)),
			gcc.SendSideBWEMinBitrate(int(float32(getRateForSimulcastLevel(SimulcastLevelLow))*0.50)),
			gcc.SendSideBWEMaxBitrate(int(float32(getRateForSimulcastLevel(SimulcastLevelHigh))*1.50)),
		)
	})
	if err != nil {
		return nil, nil, fmt.Errorf("failed to init congestion controller: %w", err)
	}
	congestionController.OnNewPeerConnection(func(id string, estimator cc.BandwidthEstimator) {
		bwEstimatorCh <- estimator
	})
	i.Add(congestionController)
	if err = webrtc.ConfigureTWCCHeaderExtensionSender(m, &i); err != nil {
		return nil, nil, fmt.Errorf("failed to add TWCC extensions: %w", err)
	}

	return &i, bwEstimatorCh, nil
}

func (s *Server) InitSession(cfg SessionConfig, closeCb func() error) error {
	s.metrics.IncRTCSessions(cfg.GroupID, cfg.CallID)

	iceServers := make([]webrtc.ICEServer, 0, len(s.cfg.ICEServers))
	for _, iceCfg := range s.cfg.ICEServers {
		// generating short-lived TURN credentials if needed.
		if iceCfg.IsTURN() && s.cfg.TURNConfig.StaticAuthSecret == "" {
			continue
		}
		if iceCfg.IsTURN() && iceCfg.Username == "" && iceCfg.Credential == "" {
			ts := time.Now().Add(time.Duration(s.cfg.TURNConfig.CredentialsExpirationMinutes) * time.Minute).Unix()
			username, password, err := genTURNCredentials(cfg.SessionID, s.cfg.TURNConfig.StaticAuthSecret, ts)
			if err != nil {
				s.log.Error("failed to generate TURN credentials", mlog.Err(err))
				continue
			}
			iceCfg.Username = username
			iceCfg.Credential = password
		}
		iceServers = append(iceServers, webrtc.ICEServer{
			URLs:       iceCfg.URLs,
			Username:   iceCfg.Username,
			Credential: iceCfg.Credential,
		})
	}

	peerConnConfig := webrtc.Configuration{
		ICEServers:   iceServers,
		SDPSemantics: webrtc.SDPSemanticsUnifiedPlan,
	}

	m, err := initMediaEngine()
	if err != nil {
		return fmt.Errorf("failed to init media engine: %w", err)
	}

	i, bwEstimatorCh, err := initInterceptors(m)
	if err != nil {
		return fmt.Errorf("failed to init interceptors: %w", err)
	}

	sEngine := webrtc.SettingEngine{}
	sEngine.SetICEMulticastDNSMode(ice.MulticastDNSModeDisabled)
	sEngine.SetICEUDPMux(s.udpMux)

	pairs, err := generateAddrsPairs(s.localIPs, s.publicAddrsMap, s.cfg.ICEHostOverride)
	if err != nil {
		return fmt.Errorf("failed to generate addresses pairs: %w", err)
	} else if len(pairs) > 0 {
		s.log.Debug("generated remote/local addrs pairs", mlog.Any("pairs", pairs))
		sEngine.SetNAT1To1IPs(pairs, webrtc.ICECandidateTypeHost)
	}

	api := webrtc.NewAPI(
		webrtc.WithMediaEngine(m),
		webrtc.WithSettingEngine(sEngine),
		webrtc.WithInterceptorRegistry(i),
	)
	peerConn, err := api.NewPeerConnection(peerConnConfig)
	if err != nil {
		return fmt.Errorf("failed to create peer connection: %w", err)
	}

	us, err := s.addSession(cfg, peerConn, closeCb)
	if err != nil {
		// TODO: handle case session exists
		return fmt.Errorf("failed to add session: %w", err)
	}
	group := s.getGroup(cfg.GroupID)
	call := group.getCall(cfg.CallID)

	us.initBWEstimator(<-bwEstimatorCh)

	peerConn.OnICECandidate(func(candidate *webrtc.ICECandidate) {
		if candidate == nil {
			return
		}
		msg, err := newICEMessage(us, candidate)
		if err != nil {
			s.log.Error("failed to create ICE message", mlog.Err(err), mlog.String("sessionID", cfg.SessionID))
			return
		}
		select {
		case s.receiveCh <- msg:
		default:
			s.log.Error("failed to send ICE message: channel is full", mlog.String("sessionID", cfg.SessionID))
		}
	})

	peerConn.OnICEGatheringStateChange(func(state webrtc.ICEGathererState) {
		if state == webrtc.ICEGathererStateComplete {
			s.log.Debug("ice gathering complete", mlog.String("sessionID", cfg.SessionID))
		}
	})

	peerConn.OnConnectionStateChange(func(state webrtc.PeerConnectionState) {
		if state == webrtc.PeerConnectionStateConnected {
			s.log.Debug("rtc connected!", mlog.String("sessionID", cfg.SessionID))
			s.metrics.IncRTCConnState("connected")
		} else if state == webrtc.PeerConnectionStateDisconnected {
			s.log.Debug("peer connection disconnected", mlog.String("sessionID", cfg.SessionID))
			s.metrics.IncRTCConnState("disconnected")
		} else if state == webrtc.PeerConnectionStateFailed {
			s.log.Debug("peer connection failed", mlog.String("sessionID", cfg.SessionID))
			s.metrics.IncRTCConnState("failed")
		} else if state == webrtc.PeerConnectionStateClosed {
			s.log.Debug("peer connection closed", mlog.String("sessionID", cfg.SessionID))
			s.metrics.IncRTCConnState("closed")
		}
		switch state {
		case webrtc.PeerConnectionStateClosed, webrtc.PeerConnectionStateFailed:
			if err := s.CloseSession(cfg.SessionID); err != nil {
				s.log.Error("failed to close RTC session", mlog.Err(err), mlog.Any("sessionCfg", cfg))
			}
		}
	})

	peerConn.OnICEConnectionStateChange(func(state webrtc.ICEConnectionState) {
		if state == webrtc.ICEConnectionStateDisconnected {
			s.log.Debug("ice disconnected", mlog.String("sessionID", cfg.SessionID))
		} else if state == webrtc.ICEConnectionStateFailed {
			s.log.Debug("ice failed", mlog.String("sessionID", cfg.SessionID))
		} else if state == webrtc.ICEConnectionStateClosed {
			s.log.Debug("ice closed", mlog.String("sessionID", cfg.SessionID))
		}
	})

	peerConn.OnDataChannel(func(dc *webrtc.DataChannel) {
		dc.OnMessage(func(msg webrtc.DataChannelMessage) {
			if string(msg.Data) == "ping" {
				if err := dc.SendText("pong"); err != nil {
					s.log.Error("failed to send message", mlog.Err(err))
					return
				}
			}
		})
	})

	peerConn.OnTrack(func(remoteTrack *webrtc.TrackRemote, receiver *webrtc.RTPReceiver) {
		streamID := remoteTrack.StreamID()
		trackType := remoteTrack.Codec().MimeType

		s.log.Debug("new track received",
			mlog.Any("codec", remoteTrack.Codec().RTPCodecCapability),
			mlog.Int("payload", int(remoteTrack.PayloadType())),
			mlog.String("type", trackType),
			mlog.String("streamID", streamID),
			mlog.String("remoteTrackID", remoteTrack.ID()),
			mlog.Int("ssrc", int(remoteTrack.SSRC())),
			mlog.String("sessionID", us.cfg.SessionID),
			mlog.String("rid", remoteTrack.RID()),
		)

		var screenStreamID string
		if screenSession := call.getScreenSession(); screenSession != nil {
			screenStreamID = screenSession.getScreenStreamID()
		}

<<<<<<< HEAD
		go us.handleReceiverRTCP(s.log, call, receiver)
=======
		go us.handleReceiverRTCP(receiver, remoteTrack.RID())
>>>>>>> 2c4d81b3

		if trackType == rtpAudioCodec.MimeType {
			trackType := "voice"
			if streamID == screenStreamID {
				s.log.Debug("received screen sharing audio track", mlog.String("sessionID", us.cfg.SessionID))
				trackType = "screen-audio"
			}

			outAudioTrack, err := webrtc.NewTrackLocalStaticRTP(rtpAudioCodec, genTrackID(trackType, us.cfg.SessionID), random.NewID())
			if err != nil {
				s.log.Error("failed to create local track", mlog.Err(err), mlog.String("sessionID", us.cfg.SessionID))
				return
			}

			us.mut.Lock()
			if trackType == "voice" {
				us.outVoiceTrack = outAudioTrack
				us.outVoiceTrackEnabled = true
			} else {
				us.outScreenAudioTrack = outAudioTrack
			}
			us.mut.Unlock()

			call.iterSessions(func(ss *session) {
				if ss.cfg.UserID == us.cfg.UserID {
					return
				}
				select {
				case ss.tracksCh <- trackActionContext{action: trackActionAdd, track: outAudioTrack}:
				default:
					s.log.Error("failed to send audio track: channel is full",
						mlog.String("UserID", us.cfg.UserID), mlog.String("TrackUserID", ss.cfg.UserID))
				}
			})

			var audioLevelExtensionID int
			for _, ext := range receiver.GetParameters().HeaderExtensions {
				if ext.URI == audioLevelExtensionURI {
					s.log.Debug("found audio level extension", mlog.Any("ext", ext), mlog.String("sessionID", us.cfg.SessionID))
					audioLevelExtensionID = ext.ID
					break
				}
			}

			var hasVAD bool
			if audioLevelExtensionID > 0 {
				if err := us.InitVAD(s.log, s.receiveCh); err != nil {
					s.log.Error("failed to init VAD", mlog.Err(err), mlog.String("sessionID", us.cfg.SessionID))
				} else {
					hasVAD = true
				}
			}

			for {
				buf := s.bufPool.Get().([]byte)
				i, _, readErr := remoteTrack.Read(buf)
				if readErr != nil {
					if !errors.Is(readErr, io.EOF) {
						s.log.Error("failed to read RTP packet",
							mlog.Err(readErr), mlog.String("sessionID", us.cfg.SessionID))
						s.metrics.IncRTCErrors(us.cfg.GroupID, "rtp")
					}
					return
				}

				packet := &rtp.Packet{}
				if err := packet.Unmarshal(buf[:i]); err != nil {
					s.log.Error("failed to unmarshal RTP packet",
						mlog.Err(err), mlog.String("sessionID", us.cfg.SessionID))
					s.metrics.IncRTCErrors(us.cfg.GroupID, "rtp")
					return
				}

				if hasVAD {
					var ext rtp.AudioLevelExtension
					audioExtData := packet.GetExtension(uint8(audioLevelExtensionID))
					if audioExtData != nil {
						if err := ext.Unmarshal(audioExtData); err != nil {
							s.log.Error("failed to unmarshal audio level extension",
								mlog.Err(err), mlog.String("sessionID", us.cfg.SessionID))
						}
						us.mut.RLock()
						us.vadMonitor.PushAudioLevel(ext.Level)
						us.mut.RUnlock()
					}
				}

				s.metrics.IncRTPPackets("in", trackType)
				s.metrics.AddRTPPacketBytes("in", trackType, len(packet.Payload))

				if trackType == "voice" {
					us.mut.RLock()
					isEnabled := us.outVoiceTrackEnabled
					us.mut.RUnlock()
					if !isEnabled {
						s.bufPool.Put(buf)
						continue
					}
				}

				if err := outAudioTrack.WriteRTP(packet); err != nil && !errors.Is(err, io.ErrClosedPipe) {
					s.log.Error("failed to write RTP packet",
						mlog.Err(err), mlog.String("sessionID", us.cfg.SessionID))
					s.metrics.IncRTCErrors(us.cfg.GroupID, "rtp")
					return
				}
				pLen := len(packet.Payload)
				s.bufPool.Put(buf)

				call.iterSessions(func(ss *session) {
					if ss.cfg.UserID == us.cfg.UserID {
						return
					}
					s.metrics.IncRTPPackets("out", trackType)
					s.metrics.AddRTPPacketBytes("out", trackType, pLen)
				})
			}
		} else if params, ok := rtpVideoCodecs[trackType]; ok {
			if screenStreamID != "" && screenStreamID != streamID {
				s.log.Error("received unexpected video track",
					mlog.String("streamID", streamID), mlog.String("sessionID", us.cfg.SessionID))
				return
			}

			s.log.Debug("received screen sharing stream", mlog.String("streamID", streamID), mlog.String("sessionID", us.cfg.SessionID))

			outScreenTrack, err := webrtc.NewTrackLocalStaticRTP(params.RTPCodecCapability, genTrackID("screen", us.cfg.SessionID), random.NewID(), webrtc.WithRTPStreamID(remoteTrack.RID()))
			if err != nil {
				s.log.Error("failed to create local track",
					mlog.Err(err), mlog.String("sessionID", us.cfg.SessionID))
				return
			}

			rid := remoteTrack.RID()
			if rid == "" {
				rid = SimulcastLevelDefault
			}

			rm, err := NewRateMonitor(2*time.Second, nil)
			if err != nil {
				s.log.Error("failed to create rate monitor", mlog.Err(err))
				return
			}

			us.mut.Lock()
			us.outScreenTracks[rid] = outScreenTrack
			us.remoteScreenTracks[rid] = remoteTrack
			us.screenRateMonitors[rid] = rm
			us.mut.Unlock()

			call.iterSessions(func(ss *session) {
				if ss.cfg.UserID == us.cfg.UserID {
					return
				}

				expectedLevel := SimulcastLevelDefault
				if remoteTrack.RID() != "" {
					expectedLevel = ss.getExpectedSimulcastLevel()
				}

				if rid != expectedLevel {
					return
				}

				s.log.Debug("received track matches expected level, sending",
					mlog.String("lvl", expectedLevel),
					mlog.String("sessionID", us.cfg.SessionID),
				)

				select {
				case ss.tracksCh <- trackActionContext{action: trackActionAdd, track: outScreenTrack}:
				default:
					s.log.Error("failed to send screen track: channel is full",
						mlog.String("userID", us.cfg.UserID),
						mlog.String("sessionID", us.cfg.SessionID),
						mlog.String("trackUserID", ss.cfg.UserID),
						mlog.String("trackSessionID", ss.cfg.SessionID),
					)
				}
			})

			limiter := rate.NewLimiter(0.25, 1)

			for {
				buf := s.bufPool.Get().([]byte)
				i, _, readErr := remoteTrack.Read(buf)
				if readErr != nil {
					if !errors.Is(readErr, io.EOF) {
						s.log.Error("failed to read RTP packet",
							mlog.Err(readErr), mlog.String("sessionID", us.cfg.SessionID))
						s.metrics.IncRTCErrors(us.cfg.GroupID, "rtp")
					}
<<<<<<< HEAD
=======
					return
				}

				rtp := &rtp.Packet{}
				if err := rtp.Unmarshal(buf[:i]); err != nil {
					s.log.Error("failed to unmarshal RTP packet",
						mlog.Err(err), mlog.String("sessionID", us.cfg.SessionID))
					s.metrics.IncRTCErrors(us.cfg.GroupID, "rtp")
>>>>>>> 2c4d81b3
					return
				}

				rm.PushSample(i)
				if limiter.Allow() {
					s.log.Debug("rate monitor",
						mlog.String("sessionID", us.cfg.SessionID),
						mlog.String("RID", rid),
						mlog.Int("rate", rm.GetRate()),
						mlog.Float64("time", rm.GetSamplesDuration().Seconds()),
					)
				}

				s.metrics.IncRTPPackets("in", "screen")
				s.metrics.AddRTPPacketBytes("in", "screen", len(rtp.Payload))

				if err := outScreenTrack.WriteRTP(rtp); err != nil && !errors.Is(err, io.ErrClosedPipe) {
					s.log.Error("failed to write RTP packet",
						mlog.Err(err), mlog.String("sessionID", us.cfg.SessionID))
					s.metrics.IncRTCErrors(us.cfg.GroupID, "rtp")
					return
				}

				s.bufPool.Put(buf)

				call.iterSessions(func(ss *session) {
					if ss.cfg.UserID == us.cfg.UserID {
						return
					}
					s.metrics.IncRTPPackets("out", "screen")
					s.metrics.AddRTPPacketBytes("out", "screen", len(rtp.Payload))
				})
			}
		}
	})

	go func() {
		select {
		case offer, ok := <-us.sdpOfferInCh:
			if !ok {
				return
			}
			if err := us.signaling(offer, s.receiveCh); err != nil {
				s.metrics.IncRTCErrors(cfg.GroupID, "signaling")
				s.log.Error("failed to signal", mlog.Err(err), mlog.Any("sessionCfg", us.cfg))
				return
			}
		case <-time.After(signalingTimeout):
			s.log.Error("timed out signaling", mlog.Any("sessionCfg", us.cfg))
			s.metrics.IncRTCErrors(cfg.GroupID, "signaling")
			if err := s.CloseSession(cfg.SessionID); err != nil {
				s.log.Error("failed to close session", mlog.Any("sessionCfg", us.cfg))
			}
			return
		}

		go us.handleICE(s.metrics)

		go func() {
			if err := s.handleTracks(call, us); err != nil {
				s.log.Error("handleTracks failed", mlog.Err(err), mlog.String("sessionID", us.cfg.SessionID))
			}
		}()
	}()

	return nil
}

func (s *Server) CloseSession(sessionID string) error {
	s.mut.Lock()
	cfg, ok := s.sessions[sessionID]
	delete(s.sessions, sessionID)

	if len(s.sessions) == 0 && s.drainCh != nil {
		s.log.Debug("closing drain channel")
		close(s.drainCh)
		s.drainCh = nil
	}

	s.mut.Unlock()
	if !ok {
		return nil
	}

	s.metrics.DecRTCSessions(cfg.GroupID, cfg.CallID)

	group := s.getGroup(cfg.GroupID)
	if group == nil {
		return fmt.Errorf("group not found: %s", cfg.GroupID)
	}
	call := group.getCall(cfg.CallID)
	if call == nil {
		return fmt.Errorf("call not found: %s", cfg.CallID)
	}
	session := call.getSession(cfg.SessionID)
	if session == nil {
		return fmt.Errorf("session not found: %s", cfg.SessionID)
	}

	call.mut.Lock()
	if session == call.screenSession {
		call.screenSession = nil
	}
	delete(call.sessions, cfg.SessionID)
	if len(call.sessions) == 0 {
		group.mut.Lock()
		delete(group.calls, cfg.CallID)
		if len(group.calls) == 0 {
			s.mut.Lock()
			delete(s.groups, cfg.GroupID)
			s.mut.Unlock()
		}
		group.mut.Unlock()
	}
	call.mut.Unlock()

	session.rtcConn.Close()
	close(session.closeCh)

	if session.closeCb != nil {
		return session.closeCb()
	}

	return nil
}

// handleTracks adds new a/v tracks to the peer associated with the session.
// It will listen for track events (e.g. mute/unmute) and disable/enable
// tracks accordingly.
func (s *Server) handleTracks(call *call, us *session) error {
	call.iterSessions(func(ss *session) {
		if ss.cfg.UserID == us.cfg.UserID {
			return
		}

		ss.mut.RLock()
		outVoiceTrack := ss.outVoiceTrack
		outScreenTrack := ss.outScreenTracks[SimulcastLevelDefault]
		outScreenAudioTrack := ss.outScreenAudioTrack
		ss.mut.RUnlock()

		if outVoiceTrack != nil {
			if err := us.addTrack(s.receiveCh, outVoiceTrack); err != nil {
				s.metrics.IncRTCErrors(us.cfg.GroupID, "track")
				s.log.Error("failed to add voice track", mlog.Err(err), mlog.String("sessionID", us.cfg.SessionID))
			}
		}
		if outScreenTrack != nil {
			if err := us.addTrack(s.receiveCh, outScreenTrack); err != nil {
				s.metrics.IncRTCErrors(us.cfg.GroupID, "track")
				s.log.Error("failed to add screen track", mlog.Err(err), mlog.String("sessionID", us.cfg.SessionID))
			}
		}
		if outScreenAudioTrack != nil {
			if err := us.addTrack(s.receiveCh, outScreenAudioTrack); err != nil {
				s.metrics.IncRTCErrors(us.cfg.GroupID, "track")
				s.log.Error("failed to add screen audio track", mlog.Err(err), mlog.String("sessionID", us.cfg.SessionID))
			}
		}
	})

	for {
		select {
		case ctx, ok := <-us.tracksCh:
			if !ok {
				return nil
			}

			if ctx.action == trackActionAdd {
				if err := us.addTrack(s.receiveCh, ctx.track); err != nil {
					s.metrics.IncRTCErrors(us.cfg.GroupID, "track")
					s.log.Error("failed to add track", mlog.Err(err), mlog.String("sessionID", us.cfg.SessionID))
					continue
				}
			} else if ctx.action == trackActionRemove {
				if err := us.removeTrack(s.receiveCh, ctx.track); err != nil {
					s.metrics.IncRTCErrors(us.cfg.GroupID, "track")
					s.log.Error("failed to remove track", mlog.Err(err), mlog.String("sessionID", us.cfg.SessionID))
					continue
				}
			} else {
				s.log.Error("invalid track action", mlog.Int("action", int(ctx.action)), mlog.String("sessionID", us.cfg.SessionID))
				continue
			}
		case offer, ok := <-us.sdpOfferInCh:
			if !ok {
				return nil
			}

			if err := us.signaling(offer, s.receiveCh); err != nil {
				s.metrics.IncRTCErrors(us.cfg.GroupID, "signaling")
				s.log.Error("failed to signal", mlog.Err(err), mlog.String("sessionID", us.cfg.SessionID))
				continue
			}
		case <-us.closeCh:
			return nil
		}
	}
}<|MERGE_RESOLUTION|>--- conflicted
+++ resolved
@@ -298,11 +298,7 @@
 			screenStreamID = screenSession.getScreenStreamID()
 		}
 
-<<<<<<< HEAD
-		go us.handleReceiverRTCP(s.log, call, receiver)
-=======
 		go us.handleReceiverRTCP(receiver, remoteTrack.RID())
->>>>>>> 2c4d81b3
 
 		if trackType == rtpAudioCodec.MimeType {
 			trackType := "voice"
@@ -495,8 +491,6 @@
 							mlog.Err(readErr), mlog.String("sessionID", us.cfg.SessionID))
 						s.metrics.IncRTCErrors(us.cfg.GroupID, "rtp")
 					}
-<<<<<<< HEAD
-=======
 					return
 				}
 
@@ -505,7 +499,6 @@
 					s.log.Error("failed to unmarshal RTP packet",
 						mlog.Err(err), mlog.String("sessionID", us.cfg.SessionID))
 					s.metrics.IncRTCErrors(us.cfg.GroupID, "rtp")
->>>>>>> 2c4d81b3
 					return
 				}
 
