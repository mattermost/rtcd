module github.com/mattermost/rtcd

go 1.19

require (
	git.mills.io/prologic/bitcask v1.0.2
	github.com/BurntSushi/toml v1.0.0
	github.com/gorilla/websocket v1.5.0
	github.com/grafana/pyroscope-go/godeltaprof v0.1.4
	github.com/kelseyhightower/envconfig v1.4.0
	github.com/mattermost/mattermost/server/public v0.0.0-20230613002302-62a3ee8adcb5
	github.com/pborman/uuid v1.2.1
	github.com/pion/ice/v2 v2.3.11
	github.com/pion/interceptor v0.1.25
	github.com/pion/logging v0.2.2
	github.com/pion/rtcp v1.2.12
	github.com/pion/rtp v1.8.3
	github.com/pion/stun v0.6.1
	github.com/pion/webrtc/v3 v3.2.21
	github.com/prometheus/client_golang v1.15.0
	github.com/stretchr/testify v1.8.4
	github.com/vmihailenco/msgpack/v5 v5.3.5
	golang.org/x/crypto v0.15.0
	golang.org/x/sys v0.14.0
	golang.org/x/time v0.0.0-20191024005414-555d28b269f0
)

replace github.com/pion/interceptor v0.1.25 => github.com/streamer45/interceptor v0.0.0-20231109204624-da39785ad37e

require (
	github.com/abcum/lcp v0.0.0-20201209214815-7a3f3840be81 // indirect
	github.com/beorn7/perks v1.0.1 // indirect
	github.com/blang/semver v3.5.1+incompatible // indirect
	github.com/cespare/xxhash/v2 v2.2.0 // indirect
	github.com/davecgh/go-spew v1.1.1 // indirect
	github.com/dyatlov/go-opengraph/opengraph v0.0.0-20220524092352-606d7b1e5f8a // indirect
	github.com/francoispqt/gojay v1.2.13 // indirect
	github.com/go-asn1-ber/asn1-ber v1.5.4 // indirect
	github.com/gofrs/flock v0.8.0 // indirect
	github.com/golang/protobuf v1.5.3 // indirect
<<<<<<< HEAD
	github.com/google/uuid v1.3.0 // indirect
	github.com/graph-gophers/graphql-go v1.5.1-0.20230110080634-edea822f558a // indirect
	github.com/mattermost/go-i18n v1.11.1-0.20211013152124-5c415071e404 // indirect
	github.com/mattermost/ldap v0.0.0-20201202150706-ee0e6284187d // indirect
=======
	github.com/google/uuid v1.4.0 // indirect
>>>>>>> 58142072
	github.com/mattermost/logr/v2 v2.0.16 // indirect
	github.com/matttproud/golang_protobuf_extensions v1.0.4 // indirect
	github.com/pelletier/go-toml v1.9.5 // indirect
	github.com/philhofer/fwd v1.1.2 // indirect
	github.com/pion/datachannel v1.5.5 // indirect
	github.com/pion/dtls/v2 v2.2.7 // indirect
	github.com/pion/mdns v0.0.9 // indirect
	github.com/pion/randutil v0.1.0 // indirect
	github.com/pion/sctp v1.8.9 // indirect
	github.com/pion/sdp/v3 v3.0.6 // indirect
<<<<<<< HEAD
	github.com/pion/srtp/v2 v2.0.12 // indirect
	github.com/pion/transport/v2 v2.2.1 // indirect
	github.com/pion/turn/v2 v2.1.0 // indirect
=======
	github.com/pion/srtp/v2 v2.0.18 // indirect
	github.com/pion/transport/v2 v2.2.4 // indirect
	github.com/pion/turn/v2 v2.1.4 // indirect
>>>>>>> 58142072
	github.com/pkg/errors v0.9.1 // indirect
	github.com/plar/go-adaptive-radix-tree v1.0.4 // indirect
	github.com/pmezard/go-difflib v1.0.0 // indirect
	github.com/prometheus/client_model v0.3.0 // indirect
	github.com/prometheus/common v0.42.0 // indirect
	github.com/prometheus/procfs v0.9.0 // indirect
	github.com/rogpeppe/go-internal v1.10.0 // indirect
	github.com/sirupsen/logrus v1.9.0 // indirect
	github.com/tinylib/msgp v1.1.8 // indirect
	github.com/vmihailenco/tagparser/v2 v2.0.0 // indirect
	github.com/wiggin77/merror v1.0.4 // indirect
	github.com/wiggin77/srslog v1.0.1 // indirect
	golang.org/x/exp v0.0.0-20200908183739-ae8ad444f925 // indirect
<<<<<<< HEAD
	golang.org/x/net v0.10.0 // indirect
	golang.org/x/text v0.9.0 // indirect
=======
	golang.org/x/net v0.18.0 // indirect
>>>>>>> 58142072
	google.golang.org/protobuf v1.30.0 // indirect
	gopkg.in/natefinch/lumberjack.v2 v2.2.1 // indirect
	gopkg.in/yaml.v2 v2.4.0 // indirect
	gopkg.in/yaml.v3 v3.0.1 // indirect
)<|MERGE_RESOLUTION|>--- conflicted
+++ resolved
@@ -38,14 +38,10 @@
 	github.com/go-asn1-ber/asn1-ber v1.5.4 // indirect
 	github.com/gofrs/flock v0.8.0 // indirect
 	github.com/golang/protobuf v1.5.3 // indirect
-<<<<<<< HEAD
-	github.com/google/uuid v1.3.0 // indirect
+	github.com/google/uuid v1.4.0 // indirect
 	github.com/graph-gophers/graphql-go v1.5.1-0.20230110080634-edea822f558a // indirect
 	github.com/mattermost/go-i18n v1.11.1-0.20211013152124-5c415071e404 // indirect
 	github.com/mattermost/ldap v0.0.0-20201202150706-ee0e6284187d // indirect
-=======
-	github.com/google/uuid v1.4.0 // indirect
->>>>>>> 58142072
 	github.com/mattermost/logr/v2 v2.0.16 // indirect
 	github.com/matttproud/golang_protobuf_extensions v1.0.4 // indirect
 	github.com/pelletier/go-toml v1.9.5 // indirect
@@ -56,15 +52,9 @@
 	github.com/pion/randutil v0.1.0 // indirect
 	github.com/pion/sctp v1.8.9 // indirect
 	github.com/pion/sdp/v3 v3.0.6 // indirect
-<<<<<<< HEAD
-	github.com/pion/srtp/v2 v2.0.12 // indirect
-	github.com/pion/transport/v2 v2.2.1 // indirect
-	github.com/pion/turn/v2 v2.1.0 // indirect
-=======
 	github.com/pion/srtp/v2 v2.0.18 // indirect
 	github.com/pion/transport/v2 v2.2.4 // indirect
 	github.com/pion/turn/v2 v2.1.4 // indirect
->>>>>>> 58142072
 	github.com/pkg/errors v0.9.1 // indirect
 	github.com/plar/go-adaptive-radix-tree v1.0.4 // indirect
 	github.com/pmezard/go-difflib v1.0.0 // indirect
@@ -78,12 +68,8 @@
 	github.com/wiggin77/merror v1.0.4 // indirect
 	github.com/wiggin77/srslog v1.0.1 // indirect
 	golang.org/x/exp v0.0.0-20200908183739-ae8ad444f925 // indirect
-<<<<<<< HEAD
-	golang.org/x/net v0.10.0 // indirect
-	golang.org/x/text v0.9.0 // indirect
-=======
 	golang.org/x/net v0.18.0 // indirect
->>>>>>> 58142072
+	golang.org/x/text v0.14.0 // indirect
 	google.golang.org/protobuf v1.30.0 // indirect
 	gopkg.in/natefinch/lumberjack.v2 v2.2.1 // indirect
 	gopkg.in/yaml.v2 v2.4.0 // indirect
